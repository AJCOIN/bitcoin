<?xml version="1.0" encoding="utf-8"?>
<!DOCTYPE TS>
<TS version="2.0" language="sr">
<defaultcodec>UTF-8</defaultcodec>
<context>
    <name>AboutDialog</name>
    <message>
        <location filename="../forms/aboutdialog.ui" line="14"/>
        <source>About Bitcoin</source>
        <translation>О Bitcoin-у</translation>
    </message>
    <message>
        <location filename="../forms/aboutdialog.ui" line="53"/>
        <source>&lt;b&gt;Bitcoin&lt;/b&gt; version</source>
        <translation>&lt;b&gt;Bitcoin&lt;/b&gt; верзија</translation>
    </message>
    <message>
        <location filename="../forms/aboutdialog.ui" line="91"/>
        <source>Copyright © 2009-2012 Bitcoin Developers

This is experimental software.

Distributed under the MIT/X11 software license, see the accompanying file license.txt or http://www.opensource.org/licenses/mit-license.php.

This product includes software developed by the OpenSSL Project for use in the OpenSSL Toolkit (http://www.openssl.org/) and cryptographic software written by Eric Young (eay@cryptsoft.com) and UPnP software written by Thomas Bernard.</source>
        <translation type="unfinished"></translation>
    </message>
</context>
<context>
    <name>AddressBookPage</name>
    <message>
        <location filename="../forms/addressbookpage.ui" line="14"/>
        <source>Address Book</source>
        <translation>Адресар</translation>
    </message>
    <message>
        <location filename="../forms/addressbookpage.ui" line="20"/>
        <source>These are your Bitcoin addresses for receiving payments.  You may want to give a different one to each sender so you can keep track of who is paying you.</source>
        <translation>Ово су Ваше Bitcoin адресе за примање уплата.  Можете да сваком пошиљаоцу дате другачију адресу да би пратили ко је вршио уплате.</translation>
    </message>
    <message>
        <location filename="../forms/addressbookpage.ui" line="33"/>
        <source>Double-click to edit address or label</source>
        <translation>Кликните два пута да промените адресу и/или етикету</translation>
    </message>
    <message>
        <location filename="../forms/addressbookpage.ui" line="57"/>
        <source>Create a new address</source>
        <translation>Прави нову адресу</translation>
    </message>
    <message>
        <location filename="../forms/addressbookpage.ui" line="60"/>
        <source>&amp;New Address...</source>
        <translation>&amp;Нова адреса...</translation>
    </message>
    <message>
        <location filename="../forms/addressbookpage.ui" line="71"/>
        <source>Copy the currently selected address to the system clipboard</source>
        <translation>Копира изабрану адресу на системски клипборд</translation>
    </message>
    <message>
        <location filename="../forms/addressbookpage.ui" line="74"/>
        <source>&amp;Copy to Clipboard</source>
        <translation>Ис&amp;копирај на клипборд</translation>
    </message>
    <message>
        <location filename="../forms/addressbookpage.ui" line="85"/>
        <source>Show &amp;QR Code</source>
        <translation type="unfinished"></translation>
    </message>
    <message>
        <location filename="../forms/addressbookpage.ui" line="96"/>
        <source>Sign a message to prove you own this address</source>
        <translation type="unfinished"></translation>
    </message>
    <message>
        <location filename="../forms/addressbookpage.ui" line="99"/>
        <source>&amp;Sign Message</source>
        <translation type="unfinished"></translation>
    </message>
    <message>
        <location filename="../forms/addressbookpage.ui" line="110"/>
        <source>Delete the currently selected address from the list. Only sending addresses can be deleted.</source>
        <translation>Брише изабрану адресу. Могуће је брисати само адресе са којих се шаље.</translation>
    </message>
    <message>
        <location filename="../forms/addressbookpage.ui" line="113"/>
        <source>&amp;Delete</source>
        <translation>&amp;Избриши</translation>
    </message>
    <message>
        <location filename="../addressbookpage.cpp" line="65"/>
        <source>Copy address</source>
        <translation type="unfinished"></translation>
    </message>
    <message>
        <location filename="../addressbookpage.cpp" line="66"/>
        <source>Copy label</source>
        <translation type="unfinished"></translation>
    </message>
    <message>
        <location filename="../addressbookpage.cpp" line="67"/>
        <source>Edit</source>
        <translation type="unfinished"></translation>
    </message>
    <message>
        <location filename="../addressbookpage.cpp" line="68"/>
        <source>Delete</source>
        <translation>Избриши</translation>
    </message>
    <message>
        <location filename="../addressbookpage.cpp" line="285"/>
        <source>Export Address Book Data</source>
        <translation>Извоз података из адресара</translation>
    </message>
    <message>
        <location filename="../addressbookpage.cpp" line="286"/>
        <source>Comma separated file (*.csv)</source>
        <translation>Зарезом одвојене вредности (*.csv)</translation>
    </message>
    <message>
        <location filename="../addressbookpage.cpp" line="299"/>
        <source>Error exporting</source>
        <translation>Грешка током извоза</translation>
    </message>
    <message>
        <location filename="../addressbookpage.cpp" line="299"/>
        <source>Could not write to file %1.</source>
        <translation>Није могуће писати у фајл %1.</translation>
    </message>
</context>
<context>
    <name>AddressTableModel</name>
    <message>
        <location filename="../addresstablemodel.cpp" line="78"/>
        <source>Label</source>
        <translation>Етикета</translation>
    </message>
    <message>
        <location filename="../addresstablemodel.cpp" line="78"/>
        <source>Address</source>
        <translation>Адреса</translation>
    </message>
    <message>
        <location filename="../addresstablemodel.cpp" line="114"/>
        <source>(no label)</source>
        <translation>(без етикете)</translation>
    </message>
</context>
<context>
    <name>AskPassphraseDialog</name>
    <message>
        <location filename="../forms/askpassphrasedialog.ui" line="26"/>
        <source>Dialog</source>
        <translation>Дијалог</translation>
    </message>
    <message>
        <location filename="../forms/askpassphrasedialog.ui" line="94"/>
        <source>TextLabel</source>
        <translation>TextLabel</translation>
    </message>
    <message>
        <location filename="../forms/askpassphrasedialog.ui" line="47"/>
        <source>Enter passphrase</source>
        <translation>Унесите лозинку</translation>
    </message>
    <message>
        <location filename="../forms/askpassphrasedialog.ui" line="61"/>
        <source>New passphrase</source>
        <translation>Нова лозинка</translation>
    </message>
    <message>
        <location filename="../forms/askpassphrasedialog.ui" line="75"/>
        <source>Repeat new passphrase</source>
        <translation>Поновите нову лозинку</translation>
    </message>
    <message>
        <location filename="../askpassphrasedialog.cpp" line="34"/>
        <source>Enter the new passphrase to the wallet.&lt;br/&gt;Please use a passphrase of &lt;b&gt;10 or more random characters&lt;/b&gt;, or &lt;b&gt;eight or more words&lt;/b&gt;.</source>
        <translation>Унесите нову лозинку за приступ новчанику.&lt;br/&gt;Молимо Вас да лозинка буде &lt;b&gt;10 или више насумице одабраних знакова&lt;/b&gt;, или &lt;b&gt;осам или више речи&lt;/b&gt;.</translation>
    </message>
    <message>
        <location filename="../askpassphrasedialog.cpp" line="35"/>
        <source>Encrypt wallet</source>
        <translation>Шифровање новчаника</translation>
    </message>
    <message>
        <location filename="../askpassphrasedialog.cpp" line="38"/>
        <source>This operation needs your wallet passphrase to unlock the wallet.</source>
        <translation>Ова акција захтева лозинку Вашег новчаника да би га откључала.</translation>
    </message>
    <message>
        <location filename="../askpassphrasedialog.cpp" line="43"/>
        <source>Unlock wallet</source>
        <translation>Откључавање новчаника</translation>
    </message>
    <message>
        <location filename="../askpassphrasedialog.cpp" line="46"/>
        <source>This operation needs your wallet passphrase to decrypt the wallet.</source>
        <translation>Ова акција захтева да унесете лозинку да би дешифловала новчаник.</translation>
    </message>
    <message>
        <location filename="../askpassphrasedialog.cpp" line="51"/>
        <source>Decrypt wallet</source>
        <translation>Дешифровање новчаника</translation>
    </message>
    <message>
        <location filename="../askpassphrasedialog.cpp" line="54"/>
        <source>Change passphrase</source>
        <translation>Промена лозинке</translation>
    </message>
    <message>
        <location filename="../askpassphrasedialog.cpp" line="55"/>
        <source>Enter the old and new passphrase to the wallet.</source>
        <translation>Унесите стару и нову лозинку за шифровање новчаника.</translation>
    </message>
    <message>
        <location filename="../askpassphrasedialog.cpp" line="101"/>
        <source>Confirm wallet encryption</source>
        <translation>Одобрите шифровање новчаника</translation>
    </message>
    <message>
        <location filename="../askpassphrasedialog.cpp" line="102"/>
        <source>WARNING: If you encrypt your wallet and lose your passphrase, you will &lt;b&gt;LOSE ALL OF YOUR BITCOINS&lt;/b&gt;!
Are you sure you wish to encrypt your wallet?</source>
        <translation>УПОЗОРЕЊЕ: Ако се ваш новчаник шифрује а потом изгубите лозинкзу, ви ћете &lt;b&gt;ИЗГУБИТИ СВЕ BITCOIN-Е&lt;/b&gt;!
Да ли сте сигурни да желите да се новчаник шифује?</translation>
    </message>
    <message>
        <location filename="../askpassphrasedialog.cpp" line="111"/>
        <location filename="../askpassphrasedialog.cpp" line="160"/>
        <source>Wallet encrypted</source>
        <translation>Новчаник је шифрован</translation>
    </message>
    <message>
        <location filename="../askpassphrasedialog.cpp" line="112"/>
        <source>Bitcoin will close now to finish the encryption process. Remember that encrypting your wallet cannot fully protect your bitcoins from being stolen by malware infecting your computer.</source>
        <translation type="unfinished"></translation>
    </message>
    <message>
        <location filename="../askpassphrasedialog.cpp" line="117"/>
        <location filename="../askpassphrasedialog.cpp" line="124"/>
        <location filename="../askpassphrasedialog.cpp" line="166"/>
        <location filename="../askpassphrasedialog.cpp" line="172"/>
        <source>Wallet encryption failed</source>
        <translation>Неуспело шифровање новчаника</translation>
    </message>
    <message>
        <location filename="../askpassphrasedialog.cpp" line="118"/>
        <source>Wallet encryption failed due to an internal error. Your wallet was not encrypted.</source>
        <translation>Настала је унутрашња грешка током шифровања новчаника. Ваш новчаник није шифрован.</translation>
    </message>
    <message>
        <location filename="../askpassphrasedialog.cpp" line="125"/>
        <location filename="../askpassphrasedialog.cpp" line="173"/>
        <source>The supplied passphrases do not match.</source>
        <translation>Лозинке које сте унели се не подударају.</translation>
    </message>
    <message>
        <location filename="../askpassphrasedialog.cpp" line="136"/>
        <source>Wallet unlock failed</source>
        <translation>Неуспело откључавање новчаника</translation>
    </message>
    <message>
        <location filename="../askpassphrasedialog.cpp" line="137"/>
        <location filename="../askpassphrasedialog.cpp" line="148"/>
        <location filename="../askpassphrasedialog.cpp" line="167"/>
        <source>The passphrase entered for the wallet decryption was incorrect.</source>
        <translation>Лозинка коју сте унели за откључавање новчаника је нетачна.</translation>
    </message>
    <message>
        <location filename="../askpassphrasedialog.cpp" line="147"/>
        <source>Wallet decryption failed</source>
        <translation>Неуспело дешифровање новчаника</translation>
    </message>
    <message>
        <location filename="../askpassphrasedialog.cpp" line="161"/>
        <source>Wallet passphrase was successfully changed.</source>
        <translation>Лозинка за приступ новчанику је успешно промењена.</translation>
    </message>
    <message>
        <location filename="../askpassphrasedialog.cpp" line="208"/>
        <location filename="../askpassphrasedialog.cpp" line="232"/>
        <source>Warning: The Caps Lock key is on.</source>
        <translation type="unfinished"></translation>
    </message>
</context>
<context>
    <name>BitcoinGUI</name>
    <message>
        <location filename="../bitcoingui.cpp" line="71"/>
        <source>Bitcoin Wallet</source>
        <translation>Bitcoin новчаник</translation>
    </message>
    <message>
        <location filename="../bitcoingui.cpp" line="197"/>
        <source>&amp;Address Book</source>
        <translation>&amp;Адресар</translation>
    </message>
    <message>
        <location filename="../bitcoingui.cpp" line="203"/>
        <source>&amp;Receive coins</source>
        <translation>П&amp;римање новца</translation>
    </message>
    <message>
        <location filename="../bitcoingui.cpp" line="204"/>
        <source>Show the list of addresses for receiving payments</source>
        <translation>Прегледајте листу адреса на којима прихватате уплате</translation>
    </message>
    <message>
        <location filename="../bitcoingui.cpp" line="215"/>
        <source>Sign &amp;message</source>
        <translation type="unfinished"></translation>
    </message>
    <message>
        <location filename="../bitcoingui.cpp" line="216"/>
        <source>Prove you control an address</source>
        <translation type="unfinished"></translation>
    </message>
    <message>
        <location filename="../bitcoingui.cpp" line="235"/>
        <source>E&amp;xit</source>
        <translation type="unfinished"></translation>
    </message>
    <message>
        <location filename="../bitcoingui.cpp" line="236"/>
        <source>Quit application</source>
        <translation>Напустите програм</translation>
    </message>
    <message>
        <location filename="../bitcoingui.cpp" line="240"/>
        <source>Show information about Bitcoin</source>
        <translation>Прегледајте информације о Bitcoin-у</translation>
    </message>
    <message>
        <location filename="../bitcoingui.cpp" line="245"/>
        <source>&amp;Options...</source>
        <translation>П&amp;оставке...</translation>
    </message>
    <message>
        <location filename="../bitcoingui.cpp" line="246"/>
        <source>Modify configuration options for bitcoin</source>
        <translation>Изаберите могућности bitcoin-а</translation>
    </message>
    <message>
        <location filename="../bitcoingui.cpp" line="248"/>
        <source>Show/Hide &amp;Bitcoin</source>
        <translation type="unfinished"></translation>
    </message>
    <message>
        <location filename="../bitcoingui.cpp" line="251"/>
        <source>Export the data in the current tab to a file</source>
        <translation type="unfinished"></translation>
    </message>
    <message>
        <location filename="../bitcoingui.cpp" line="255"/>
        <source>&amp;Backup Wallet</source>
        <translation type="unfinished">&amp;Backup новчаника</translation>
    </message>
    <message>
        <location filename="../bitcoingui.cpp" line="256"/>
        <source>Backup wallet to another location</source>
        <translation type="unfinished"></translation>
    </message>
    <message>
        <location filename="../bitcoingui.cpp" line="257"/>
        <source>&amp;Change Passphrase</source>
        <translation>Промени &amp;лозинку</translation>
    </message>
    <message>
        <location filename="../bitcoingui.cpp" line="281"/>
        <source>&amp;File</source>
        <translation>&amp;Фајл</translation>
    </message>
    <message>
        <location filename="../bitcoingui.cpp" line="290"/>
        <source>&amp;Settings</source>
        <translation>&amp;Подешавања</translation>
    </message>
    <message>
        <location filename="../bitcoingui.cpp" line="296"/>
        <source>&amp;Help</source>
        <translation>П&amp;омоћ</translation>
    </message>
    <message>
        <location filename="../bitcoingui.cpp" line="303"/>
        <source>Tabs toolbar</source>
        <translation>Трака са картицама</translation>
    </message>
    <message>
        <location filename="../bitcoingui.cpp" line="314"/>
        <source>Actions toolbar</source>
        <translation>Трака са алаткама</translation>
    </message>
    <message>
        <location filename="../bitcoingui.cpp" line="327"/>
        <source>[testnet]</source>
        <translation>[testnet]</translation>
    </message>
    <message>
        <location filename="../bitcoingui.cpp" line="391"/>
        <source>Bitcoin client</source>
        <translation type="unfinished"></translation>
    </message>
    <message>
        <location filename="../bitcoingui.cpp" line="418"/>
        <source>bitcoin-qt</source>
        <translation>bitcoin-qt</translation>
    </message>
    <message>
        <location filename="../bitcoingui.cpp" line="519"/>
        <source>Downloaded %1 of %2 blocks of transaction history (%3% done).</source>
        <translation type="unfinished">Преузето је %1 од укупно %2 блокова историјата трансакција (%3% done).</translation>
    </message>
    <message>
        <location filename="../bitcoingui.cpp" line="531"/>
        <source>Downloaded %1 blocks of transaction history.</source>
        <translation>Преузето је %1 блокова историјата трансакција.</translation>
    </message>
    <message numerus="yes">
        <location filename="../bitcoingui.cpp" line="546"/>
        <source>%n second(s) ago</source>
        <translation>
            <numerusform>пре %n секунд</numerusform>
            <numerusform>пре %n секунде</numerusform>
            <numerusform>пре %n секунди</numerusform>
        </translation>
    </message>
    <message numerus="yes">
        <location filename="../bitcoingui.cpp" line="550"/>
        <source>%n minute(s) ago</source>
        <translation>
            <numerusform>пре %n минут</numerusform>
            <numerusform>пре %n минута</numerusform>
            <numerusform>пре %n минута</numerusform>
        </translation>
    </message>
    <message numerus="yes">
        <location filename="../bitcoingui.cpp" line="554"/>
        <source>%n hour(s) ago</source>
        <translation>
            <numerusform>пре %n сат</numerusform>
            <numerusform>пре %n сата</numerusform>
            <numerusform>пре %n сати</numerusform>
        </translation>
    </message>
    <message numerus="yes">
        <location filename="../bitcoingui.cpp" line="558"/>
        <source>%n day(s) ago</source>
        <translation>
            <numerusform>пре %n дан</numerusform>
            <numerusform>пре %n дана</numerusform>
            <numerusform>пре %n дана</numerusform>
        </translation>
    </message>
    <message>
<<<<<<< HEAD
        <location filename="../bitcoingui.cpp" line="564"/>
        <source>Up to date</source>
        <translation>Ажурно</translation>
=======
        <location filename="../bitcoingui.cpp" line="806"/>
        <source>Backup Wallet</source>
        <translation>Backup новчаника</translation>
>>>>>>> be2e2845
    </message>
    <message>
        <location filename="../bitcoingui.cpp" line="569"/>
        <source>Catching up...</source>
        <translation>Ажурирање у току...</translation>
    </message>
    <message>
        <location filename="../bitcoingui.cpp" line="823"/>
        <source>Wallet Data (*.dat)</source>
        <translation type="unfinished"></translation>
    </message>
    <message>
        <location filename="../bitcoingui.cpp" line="826"/>
        <source>Backup Failed</source>
        <translation type="unfinished"></translation>
    </message>
    <message>
        <location filename="../bitcoingui.cpp" line="826"/>
        <source>There was an error trying to save the wallet data to the new location.</source>
        <translation type="unfinished"></translation>
    </message>
    <message>
        <location filename="../bitcoingui.cpp" line="506"/>
        <source>Synchronizing with network...</source>
        <translation>Синхронизација са мрежом у току...</translation>
    </message>
    <message>
        <location filename="../bitcoingui.cpp" line="633"/>
        <source>This transaction is over the size limit.  You can still send it for a fee of %1, which goes to the nodes that process your transaction and helps to support the network.  Do you want to pay the fee?</source>
        <translation>Ова трансакција је превелика.   И даље је можете послати уз накнаду од %1, која ће отићи чвору који прерађује трансакцију и помаже издржавању целе мреже.   Да ли желите да дате напојницу?</translation>
    </message>
    <message>
        <location filename="../bitcoingui.cpp" line="666"/>
        <source>Incoming transaction</source>
        <translation>Придошла трансакција</translation>
    </message>
    <message>
        <location filename="../bitcoingui.cpp" line="185"/>
        <source>&amp;Overview</source>
        <translation>&amp;Општи преглед</translation>
    </message>
    <message>
        <location filename="../bitcoingui.cpp" line="186"/>
        <source>Show general overview of wallet</source>
        <translation>Погледајте општи преглед новчаника</translation>
    </message>
    <message>
        <location filename="../bitcoingui.cpp" line="191"/>
        <source>&amp;Transactions</source>
        <translation>&amp;Трансакције</translation>
    </message>
    <message>
        <location filename="../bitcoingui.cpp" line="192"/>
        <source>Browse transaction history</source>
        <translation>Претражите историјат трансакција</translation>
    </message>
    <message>
        <location filename="../bitcoingui.cpp" line="250"/>
        <source>&amp;Export...</source>
        <translation>&amp;Извоз...</translation>
    </message>
    <message>
        <location filename="../bitcoingui.cpp" line="198"/>
        <source>Edit the list of stored addresses and labels</source>
        <translation>Уредите запамћене адресе и њихове етикете</translation>
    </message>
    <message>
        <location filename="../bitcoingui.cpp" line="253"/>
        <source>Encrypt or decrypt wallet</source>
        <translation>Шифровање и дешифровање новчаника</translation>
    </message>
    <message>
        <location filename="../bitcoingui.cpp" line="258"/>
        <source>Change the passphrase used for wallet encryption</source>
        <translation>Мењање лозинке којом се шифрује новчаник</translation>
    </message>
    <message>
        <location filename="../bitcoingui.cpp" line="638"/>
        <source>Sending...</source>
        <translation>Слање...</translation>
    </message>
    <message>
<<<<<<< HEAD
        <location filename="../bitcoingui.cpp" line="667"/>
        <source>Date: %1
Amount: %2
Type: %3
Address: %4
</source>
        <translation type="unfinished"></translation>
=======
        <location filename="../bitcoingui.cpp" line="245"/>
        <source>Show information about Qt</source>
        <translation>Прегледајте информације о Qt-у</translation>
>>>>>>> be2e2845
    </message>
    <message>
        <location filename="../bitcoingui.cpp" line="800"/>
        <source>Wallet is &lt;b&gt;encrypted&lt;/b&gt; and currently &lt;b&gt;locked&lt;/b&gt;</source>
        <translation>Новчаник јс &lt;b&gt;шифрован&lt;/b&gt; и тренутно &lt;b&gt;закључан&lt;/b&gt;</translation>
    </message>
    <message>
        <location filename="../bitcoingui.cpp" line="209"/>
        <source>&amp;Send coins</source>
        <translation>&amp;Слање новца</translation>
    </message>
    <message>
        <location filename="../bitcoingui.cpp" line="249"/>
        <source>Show or hide the Bitcoin window</source>
        <translation type="unfinished">Приказује прозор Bitcoin-а</translation>
    </message>
    <message>
        <location filename="../bitcoingui.cpp" line="792"/>
        <source>Wallet is &lt;b&gt;encrypted&lt;/b&gt; and currently &lt;b&gt;unlocked&lt;/b&gt;</source>
        <translation>Новчаник јс &lt;b&gt;шифрован&lt;/b&gt; и тренутно &lt;b&gt;откључан&lt;/b&gt;</translation>
    </message>
    <message numerus="yes">
        <location filename="../bitcoingui.cpp" line="508"/>
        <source>~%n block(s) remaining</source>
        <translation type="unfinished">
            <numerusform></numerusform>
            <numerusform></numerusform>
            <numerusform></numerusform>
        </translation>
    </message>
    <message>
        <location filename="../bitcoingui.cpp" line="823"/>
        <source>Backup Wallet</source>
        <translation type="unfinished">Backup новчаника</translation>
    </message>
    <message>
        <location filename="../bitcoingui.cpp" line="577"/>
        <source>Last received block was generated %1.</source>
        <translation>Последњи примљени блок је направљен %1.</translation>
    </message>
    <message>
        <location filename="../bitcoingui.cpp" line="665"/>
        <source>Sent transaction</source>
        <translation>Послана трансакција</translation>
    </message>
    <message numerus="yes">
        <location filename="../bitcoingui.cpp" line="482"/>
        <source>%n active connection(s) to Bitcoin network</source>
        <translation>
            <numerusform>%n активна веза са Bitcoin мрежом</numerusform>
            <numerusform>%n активне везе са Bitcoin мрежом</numerusform>
            <numerusform>%n активних веза са Bitcoin мрежом</numerusform>
        </translation>
    </message>
    <message>
        <location filename="../bitcoingui.cpp" line="210"/>
        <source>Send coins to a bitcoin address</source>
        <translation>Пошаљите новац на bitcoin адресу</translation>
    </message>
    <message>
        <location filename="../bitcoingui.cpp" line="239"/>
        <source>&amp;About %1</source>
        <translation>&amp;О %1-у</translation>
    </message>
    <message>
        <location filename="../bitcoingui.cpp" line="242"/>
        <source>About &amp;Qt</source>
        <translation>О &amp;Qt-у</translation>
    </message>
    <message>
        <location filename="../bitcoingui.cpp" line="243"/>
        <source>Show information about Qt</source>
        <translation type="unfinished">Прегледајте информације о Qt-у</translation>
    </message>
    <message>
        <location filename="../bitcoingui.cpp" line="252"/>
        <source>&amp;Encrypt Wallet</source>
        <translation>&amp;Шифровање новчаника</translation>
    </message>
    <message>
        <location filename="../bitcoin.cpp" line="127"/>
        <source>A fatal error occurred. Bitcoin can no longer continue safely and will quit.</source>
        <translation type="unfinished"></translation>
    </message>
</context>
<context>
    <name>DisplayOptionsPage</name>
    <message>
        <location filename="../optionsdialog.cpp" line="273"/>
        <source>&amp;Unit to show amounts in: </source>
        <translation>&amp;Јединица за приказивање износа: </translation>
    </message>
    <message>
        <location filename="../optionsdialog.cpp" line="277"/>
        <source>Choose the default subdivision unit to show in the interface, and when sending coins</source>
        <translation type="unfinished"></translation>
    </message>
    <message>
        <location filename="../optionsdialog.cpp" line="284"/>
        <source>&amp;Display addresses in transaction list</source>
        <translation type="unfinished"></translation>
    </message>
    <message>
        <location filename="../optionsdialog.cpp" line="285"/>
        <source>Whether to show Bitcoin addresses in the transaction list</source>
        <translation type="unfinished"></translation>
    </message>
</context>
<context>
    <name>EditAddressDialog</name>
    <message>
        <location filename="../forms/editaddressdialog.ui" line="14"/>
        <source>Edit Address</source>
        <translation type="unfinished"></translation>
    </message>
    <message>
        <location filename="../forms/editaddressdialog.ui" line="25"/>
        <source>&amp;Label</source>
        <translation>&amp;Етикета</translation>
    </message>
    <message>
        <location filename="../forms/editaddressdialog.ui" line="35"/>
        <source>The label associated with this address book entry</source>
        <translation type="unfinished"></translation>
    </message>
    <message>
        <location filename="../forms/editaddressdialog.ui" line="42"/>
        <source>&amp;Address</source>
        <translation>&amp;Адреса</translation>
    </message>
    <message>
        <location filename="../forms/editaddressdialog.ui" line="52"/>
        <source>The address associated with this address book entry. This can only be modified for sending addresses.</source>
        <translation type="unfinished"></translation>
    </message>
    <message>
        <location filename="../editaddressdialog.cpp" line="20"/>
        <source>New receiving address</source>
        <translation type="unfinished"></translation>
    </message>
    <message>
        <location filename="../editaddressdialog.cpp" line="24"/>
        <source>New sending address</source>
        <translation type="unfinished"></translation>
    </message>
    <message>
        <location filename="../editaddressdialog.cpp" line="27"/>
        <source>Edit receiving address</source>
        <translation type="unfinished"></translation>
    </message>
    <message>
        <location filename="../editaddressdialog.cpp" line="31"/>
        <source>Edit sending address</source>
        <translation type="unfinished"></translation>
    </message>
    <message>
        <location filename="../editaddressdialog.cpp" line="91"/>
        <source>The entered address &quot;%1&quot; is already in the address book.</source>
        <translation type="unfinished"></translation>
    </message>
    <message>
        <location filename="../editaddressdialog.cpp" line="96"/>
        <source>The entered address &quot;%1&quot; is not a valid bitcoin address.</source>
        <translation type="unfinished"></translation>
    </message>
    <message>
        <location filename="../editaddressdialog.cpp" line="101"/>
        <source>Could not unlock wallet.</source>
        <translation>Немогуће откључати новчаник.</translation>
    </message>
    <message>
        <location filename="../editaddressdialog.cpp" line="106"/>
        <source>New key generation failed.</source>
        <translation type="unfinished"></translation>
    </message>
</context>
<context>
    <name>MainOptionsPage</name>
    <message>
        <location filename="../optionsdialog.cpp" line="171"/>
        <source>&amp;Start Bitcoin on window system startup</source>
        <translation type="unfinished"></translation>
    </message>
    <message>
        <location filename="../optionsdialog.cpp" line="172"/>
        <source>Automatically start Bitcoin after the computer is turned on</source>
        <translation type="unfinished"></translation>
    </message>
    <message>
        <location filename="../optionsdialog.cpp" line="176"/>
        <source>&amp;Minimize to the tray instead of the taskbar</source>
        <translation type="unfinished"></translation>
    </message>
    <message>
        <location filename="../optionsdialog.cpp" line="177"/>
        <source>Show only a tray icon after minimizing the window</source>
        <translation type="unfinished"></translation>
    </message>
    <message>
        <location filename="../optionsdialog.cpp" line="180"/>
        <source>M&amp;inimize on close</source>
        <translation type="unfinished"></translation>
    </message>
    <message>
        <location filename="../optionsdialog.cpp" line="181"/>
        <source>Minimize instead of exit the application when the window is closed. When this option is enabled, the application will be closed only after selecting Quit in the menu.</source>
        <translation type="unfinished"></translation>
    </message>
    <message>
        <location filename="../optionsdialog.cpp" line="185"/>
        <source>Map port using &amp;UPnP</source>
        <translation type="unfinished"></translation>
    </message>
    <message>
        <location filename="../optionsdialog.cpp" line="186"/>
        <source>Automatically open the Bitcoin client port on the router. This only works when your router supports UPnP and it is enabled.</source>
        <translation type="unfinished"></translation>
    </message>
    <message>
        <location filename="../optionsdialog.cpp" line="189"/>
        <source>&amp;Connect through SOCKS4 proxy:</source>
        <translation type="unfinished"></translation>
    </message>
    <message>
        <location filename="../optionsdialog.cpp" line="190"/>
        <source>Connect to the Bitcoin network through a SOCKS4 proxy (e.g. when connecting through Tor)</source>
        <translation type="unfinished"></translation>
    </message>
    <message>
        <location filename="../optionsdialog.cpp" line="195"/>
        <source>Proxy &amp;IP: </source>
        <translation type="unfinished"></translation>
    </message>
    <message>
        <location filename="../optionsdialog.cpp" line="201"/>
        <source>IP address of the proxy (e.g. 127.0.0.1)</source>
        <translation type="unfinished"></translation>
    </message>
    <message>
        <location filename="../optionsdialog.cpp" line="204"/>
        <source>&amp;Port: </source>
        <translation type="unfinished"></translation>
    </message>
    <message>
        <location filename="../optionsdialog.cpp" line="210"/>
        <source>Port of the proxy (e.g. 1234)</source>
        <translation type="unfinished"></translation>
    </message>
    <message>
        <location filename="../optionsdialog.cpp" line="216"/>
        <source>Optional transaction fee per kB that helps make sure your transactions are processed quickly. Most transactions are 1 kB. Fee 0.01 recommended.</source>
        <translation type="unfinished"></translation>
    </message>
    <message>
        <location filename="../optionsdialog.cpp" line="222"/>
        <source>Pay transaction &amp;fee</source>
        <translation type="unfinished"></translation>
    </message>
    <message>
        <location filename="../optionsdialog.cpp" line="232"/>
        <source>Detach databases at shutdown</source>
        <translation type="unfinished"></translation>
    </message>
    <message>
        <location filename="../optionsdialog.cpp" line="233"/>
        <source>Detach block and address databases at shutdown. This means they can be moved to another data directory, but it slows down shutdown. The wallet is always detached.</source>
        <translation type="unfinished"></translation>
    </message>
</context>
<context>
    <name>MessagePage</name>
    <message>
        <location filename="../forms/messagepage.ui" line="14"/>
        <source>Message</source>
        <translation type="unfinished"></translation>
    </message>
    <message>
        <location filename="../forms/messagepage.ui" line="20"/>
        <source>You can sign messages with your addresses to prove you own them. Be careful not to sign anything vague, as phishing attacks may try to trick you into signing your identity over to them. Only sign fully-detailed statements you agree to.</source>
        <translation type="unfinished"></translation>
    </message>
    <message>
        <location filename="../forms/messagepage.ui" line="38"/>
        <source>The address to sign the message with  (e.g. 1NS17iag9jJgTHD1VXjvLCEnZuQ3rJDE9L)</source>
        <translation type="unfinished"></translation>
    </message>
    <message>
        <location filename="../forms/messagepage.ui" line="48"/>
        <source>Choose adress from address book</source>
        <translation type="unfinished"></translation>
    </message>
    <message>
        <location filename="../forms/messagepage.ui" line="58"/>
        <source>Alt+A</source>
        <translation type="unfinished"></translation>
    </message>
    <message>
        <location filename="../forms/messagepage.ui" line="71"/>
        <source>Paste address from clipboard</source>
        <translation type="unfinished"></translation>
    </message>
    <message>
        <location filename="../forms/messagepage.ui" line="81"/>
        <source>Alt+P</source>
        <translation type="unfinished"></translation>
    </message>
    <message>
        <location filename="../forms/messagepage.ui" line="93"/>
        <source>Enter the message you want to sign here</source>
        <translation type="unfinished"></translation>
    </message>
    <message>
        <location filename="../forms/messagepage.ui" line="105"/>
        <source>Click &quot;Sign Message&quot; to get signature</source>
        <translation type="unfinished"></translation>
    </message>
    <message>
        <location filename="../forms/messagepage.ui" line="117"/>
        <source>Sign a message to prove you own this address</source>
        <translation type="unfinished"></translation>
    </message>
    <message>
        <location filename="../forms/messagepage.ui" line="120"/>
        <source>&amp;Sign Message</source>
        <translation type="unfinished"></translation>
    </message>
    <message>
        <location filename="../forms/messagepage.ui" line="131"/>
        <source>Copy the current signature to the system clipboard</source>
        <translation type="unfinished"></translation>
    </message>
    <message>
        <location filename="../forms/messagepage.ui" line="134"/>
        <source>&amp;Copy to Clipboard</source>
        <translation>Ис&amp;копирај на клипборд</translation>
    </message>
    <message>
        <location filename="../messagepage.cpp" line="74"/>
        <location filename="../messagepage.cpp" line="89"/>
        <location filename="../messagepage.cpp" line="101"/>
        <source>Error signing</source>
        <translation type="unfinished"></translation>
    </message>
    <message>
        <location filename="../messagepage.cpp" line="74"/>
        <source>%1 is not a valid address.</source>
        <translation type="unfinished"></translation>
    </message>
    <message>
        <location filename="../messagepage.cpp" line="89"/>
        <source>Private key for %1 is not available.</source>
        <translation type="unfinished"></translation>
    </message>
    <message>
        <location filename="../messagepage.cpp" line="101"/>
        <source>Sign failed</source>
        <translation type="unfinished"></translation>
    </message>
</context>
<context>
    <name>OptionsDialog</name>
    <message>
        <location filename="../optionsdialog.cpp" line="80"/>
        <source>Main</source>
        <translation type="unfinished"></translation>
    </message>
    <message>
        <location filename="../optionsdialog.cpp" line="85"/>
        <source>Display</source>
        <translation type="unfinished"></translation>
    </message>
    <message>
        <location filename="../optionsdialog.cpp" line="105"/>
        <source>Options</source>
        <translation>Поставке</translation>
    </message>
</context>
<context>
    <name>OverviewPage</name>
    <message>
        <location filename="../overviewpage.cpp" line="103"/>
        <source>Your current balance</source>
        <translation type="unfinished"></translation>
    </message>
    <message>
        <location filename="../overviewpage.cpp" line="108"/>
        <source>Total of transactions that have yet to be confirmed, and do not yet count toward the current balance</source>
        <translation type="unfinished"></translation>
    </message>
    <message>
        <location filename="../overviewpage.cpp" line="111"/>
        <source>Total number of transactions in wallet</source>
        <translation>Укупан број трансакција у новчанику</translation>
    </message>
    <message>
        <location filename="../forms/overviewpage.ui" line="14"/>
        <source>Form</source>
        <translation type="unfinished"></translation>
    </message>
    <message>
        <location filename="../forms/overviewpage.ui" line="40"/>
        <source>Balance:</source>
        <translation type="unfinished"></translation>
    </message>
    <message>
        <location filename="../forms/overviewpage.ui" line="54"/>
        <source>Number of transactions:</source>
        <translation type="unfinished"></translation>
    </message>
    <message>
        <location filename="../forms/overviewpage.ui" line="61"/>
        <source>0</source>
        <translation type="unfinished"></translation>
    </message>
    <message>
        <location filename="../forms/overviewpage.ui" line="68"/>
        <source>Unconfirmed:</source>
        <translation type="unfinished"></translation>
    </message>
    <message>
        <location filename="../forms/overviewpage.ui" line="88"/>
        <source>Wallet</source>
        <translation>новчаник</translation>
    </message>
    <message>
        <location filename="../forms/overviewpage.ui" line="124"/>
        <source>&lt;b&gt;Recent transactions&lt;/b&gt;</source>
        <translation type="unfinished"></translation>
    </message>
</context>
<context>
    <name>QRCodeDialog</name>
    <message>
        <location filename="../forms/qrcodedialog.ui" line="14"/>
        <source>Dialog</source>
        <translation>Дијалог</translation>
    </message>
    <message>
        <location filename="../forms/qrcodedialog.ui" line="32"/>
        <source>QR Code</source>
        <translation type="unfinished"></translation>
    </message>
    <message>
        <location filename="../forms/qrcodedialog.ui" line="55"/>
        <source>Request Payment</source>
        <translation type="unfinished"></translation>
    </message>
    <message>
        <location filename="../forms/qrcodedialog.ui" line="70"/>
        <source>Amount:</source>
        <translation type="unfinished"></translation>
    </message>
    <message>
        <location filename="../forms/qrcodedialog.ui" line="105"/>
        <source>BTC</source>
        <translation type="unfinished"></translation>
    </message>
    <message>
        <location filename="../forms/qrcodedialog.ui" line="121"/>
        <source>Label:</source>
        <translation>&amp;Етикета</translation>
    </message>
    <message>
        <location filename="../forms/qrcodedialog.ui" line="144"/>
        <source>Message:</source>
        <translation type="unfinished"></translation>
    </message>
    <message>
        <location filename="../forms/qrcodedialog.ui" line="186"/>
        <source>&amp;Save As...</source>
        <translation type="unfinished"></translation>
    </message>
    <message>
        <location filename="../qrcodedialog.cpp" line="46"/>
        <source>Error encoding URI into QR Code.</source>
        <translation type="unfinished"></translation>
    </message>
    <message>
        <location filename="../qrcodedialog.cpp" line="64"/>
        <source>Resulting URI too long, try to reduce the text for label / message.</source>
        <translation type="unfinished"></translation>
    </message>
    <message>
        <location filename="../qrcodedialog.cpp" line="121"/>
        <source>Save Image...</source>
        <translation type="unfinished"></translation>
    </message>
    <message>
        <location filename="../qrcodedialog.cpp" line="121"/>
        <source>PNG Images (*.png)</source>
        <translation type="unfinished"></translation>
    </message>
</context>
<context>
    <name>SendCoinsDialog</name>
    <message>
        <location filename="../forms/sendcoinsdialog.ui" line="14"/>
        <location filename="../sendcoinsdialog.cpp" line="123"/>
        <location filename="../sendcoinsdialog.cpp" line="128"/>
        <location filename="../sendcoinsdialog.cpp" line="133"/>
        <location filename="../sendcoinsdialog.cpp" line="138"/>
        <location filename="../sendcoinsdialog.cpp" line="144"/>
        <location filename="../sendcoinsdialog.cpp" line="149"/>
        <location filename="../sendcoinsdialog.cpp" line="154"/>
        <source>Send Coins</source>
        <translation>Слање новца</translation>
    </message>
    <message>
        <location filename="../forms/sendcoinsdialog.ui" line="64"/>
        <source>Send to multiple recipients at once</source>
        <translation type="unfinished"></translation>
    </message>
    <message>
        <location filename="../forms/sendcoinsdialog.ui" line="67"/>
        <source>&amp;Add recipient...</source>
        <translation type="unfinished"></translation>
    </message>
    <message>
        <location filename="../forms/sendcoinsdialog.ui" line="84"/>
        <source>Remove all transaction fields</source>
        <translation type="unfinished"></translation>
    </message>
    <message>
        <location filename="../forms/sendcoinsdialog.ui" line="87"/>
        <source>Clear all</source>
        <translation type="unfinished"></translation>
    </message>
    <message>
        <location filename="../forms/sendcoinsdialog.ui" line="106"/>
        <source>Balance:</source>
        <translation type="unfinished"></translation>
    </message>
    <message>
        <location filename="../forms/sendcoinsdialog.ui" line="113"/>
        <source>123.456 BTC</source>
        <translation type="unfinished"></translation>
    </message>
    <message>
        <location filename="../forms/sendcoinsdialog.ui" line="144"/>
        <source>Confirm the send action</source>
        <translation type="unfinished"></translation>
    </message>
    <message>
        <location filename="../forms/sendcoinsdialog.ui" line="147"/>
        <source>&amp;Send</source>
        <translation>&amp;Пошаљи</translation>
    </message>
    <message>
        <location filename="../sendcoinsdialog.cpp" line="95"/>
        <source>&lt;b&gt;%1&lt;/b&gt; to %2 (%3)</source>
        <translation type="unfinished"></translation>
    </message>
    <message>
        <location filename="../sendcoinsdialog.cpp" line="100"/>
        <source>Confirm send coins</source>
        <translation type="unfinished"></translation>
    </message>
    <message>
        <location filename="../sendcoinsdialog.cpp" line="101"/>
        <source>Are you sure you want to send %1?</source>
        <translation>Да ли сте сигурни да желите да пошаљете %1?</translation>
    </message>
    <message>
        <location filename="../sendcoinsdialog.cpp" line="101"/>
        <source> and </source>
        <translation type="unfinished"></translation>
    </message>
    <message>
        <location filename="../sendcoinsdialog.cpp" line="124"/>
        <source>The recipient address is not valid, please recheck.</source>
        <translation type="unfinished"></translation>
    </message>
    <message>
        <location filename="../sendcoinsdialog.cpp" line="129"/>
        <source>The amount to pay must be larger than 0.</source>
        <translation type="unfinished"></translation>
    </message>
    <message>
        <location filename="../sendcoinsdialog.cpp" line="134"/>
        <source>The amount exceeds your balance.</source>
        <translation type="unfinished"></translation>
    </message>
    <message>
        <location filename="../sendcoinsdialog.cpp" line="139"/>
        <source>The total exceeds your balance when the %1 transaction fee is included.</source>
        <translation type="unfinished"></translation>
    </message>
    <message>
        <location filename="../sendcoinsdialog.cpp" line="145"/>
        <source>Duplicate address found, can only send to each address once per send operation.</source>
        <translation type="unfinished"></translation>
    </message>
    <message>
        <location filename="../sendcoinsdialog.cpp" line="150"/>
        <source>Error: Transaction creation failed.</source>
        <translation type="unfinished"></translation>
    </message>
    <message>
        <location filename="../sendcoinsdialog.cpp" line="155"/>
        <source>Error: The transaction was rejected. This might happen if some of the coins in your wallet were already spent, such as if you used a copy of wallet.dat and coins were spent in the copy but not marked as spent here.</source>
        <translation type="unfinished"></translation>
    </message>
</context>
<context>
    <name>SendCoinsEntry</name>
    <message>
        <location filename="../forms/sendcoinsentry.ui" line="14"/>
        <source>Form</source>
        <translation type="unfinished"></translation>
    </message>
    <message>
        <location filename="../forms/sendcoinsentry.ui" line="29"/>
        <source>A&amp;mount:</source>
        <translation type="unfinished"></translation>
    </message>
    <message>
        <location filename="../forms/sendcoinsentry.ui" line="42"/>
        <source>Pay &amp;To:</source>
        <translation type="unfinished"></translation>
    </message>
    <message>
        <location filename="../forms/sendcoinsentry.ui" line="66"/>
        <location filename="../sendcoinsentry.cpp" line="26"/>
        <source>Enter a label for this address to add it to your address book</source>
        <translation type="unfinished"></translation>
    </message>
    <message>
        <location filename="../forms/sendcoinsentry.ui" line="75"/>
        <source>&amp;Label:</source>
        <translation>&amp;Етикета</translation>
    </message>
    <message>
        <location filename="../forms/sendcoinsentry.ui" line="93"/>
        <source>The address to send the payment to  (e.g. 1NS17iag9jJgTHD1VXjvLCEnZuQ3rJDE9L)</source>
        <translation type="unfinished"></translation>
    </message>
    <message>
        <location filename="../forms/sendcoinsentry.ui" line="103"/>
        <source>Choose address from address book</source>
        <translation type="unfinished"></translation>
    </message>
    <message>
        <location filename="../forms/sendcoinsentry.ui" line="113"/>
        <source>Alt+A</source>
        <translation type="unfinished"></translation>
    </message>
    <message>
        <location filename="../forms/sendcoinsentry.ui" line="120"/>
        <source>Paste address from clipboard</source>
        <translation type="unfinished"></translation>
    </message>
    <message>
        <location filename="../forms/sendcoinsentry.ui" line="130"/>
        <source>Alt+P</source>
        <translation type="unfinished"></translation>
    </message>
    <message>
        <location filename="../forms/sendcoinsentry.ui" line="137"/>
        <source>Remove this recipient</source>
        <translation type="unfinished"></translation>
    </message>
    <message>
        <location filename="../sendcoinsentry.cpp" line="25"/>
        <source>Enter a Bitcoin address (e.g. 1NS17iag9jJgTHD1VXjvLCEnZuQ3rJDE9L)</source>
        <translation type="unfinished"></translation>
    </message>
</context>
<context>
    <name>TransactionDesc</name>
    <message>
        <location filename="../transactiondesc.cpp" line="20"/>
        <source>Open for %1 blocks</source>
        <translation type="unfinished"></translation>
    </message>
    <message>
        <location filename="../transactiondesc.cpp" line="22"/>
        <source>Open until %1</source>
        <translation type="unfinished"></translation>
    </message>
    <message>
        <location filename="../transactiondesc.cpp" line="28"/>
        <source>%1/offline?</source>
        <translation type="unfinished"></translation>
    </message>
    <message>
        <location filename="../transactiondesc.cpp" line="30"/>
        <source>%1/unconfirmed</source>
        <translation type="unfinished"></translation>
    </message>
    <message>
        <location filename="../transactiondesc.cpp" line="32"/>
        <source>%1 confirmations</source>
        <translation type="unfinished"></translation>
    </message>
    <message>
        <location filename="../transactiondesc.cpp" line="50"/>
        <source>&lt;b&gt;Status:&lt;/b&gt; </source>
        <translation type="unfinished"></translation>
    </message>
    <message>
        <location filename="../transactiondesc.cpp" line="55"/>
        <source>, has not been successfully broadcast yet</source>
        <translation type="unfinished"></translation>
    </message>
    <message>
        <location filename="../transactiondesc.cpp" line="57"/>
        <source>, broadcast through %1 node</source>
        <translation type="unfinished"></translation>
    </message>
    <message>
        <location filename="../transactiondesc.cpp" line="59"/>
        <source>, broadcast through %1 nodes</source>
        <translation type="unfinished"></translation>
    </message>
    <message>
        <location filename="../transactiondesc.cpp" line="63"/>
        <source>&lt;b&gt;Date:&lt;/b&gt; </source>
        <translation type="unfinished"></translation>
    </message>
    <message>
        <location filename="../transactiondesc.cpp" line="70"/>
        <source>&lt;b&gt;Source:&lt;/b&gt; Generated&lt;br&gt;</source>
        <translation type="unfinished"></translation>
    </message>
    <message>
        <location filename="../transactiondesc.cpp" line="76"/>
        <location filename="../transactiondesc.cpp" line="93"/>
        <source>&lt;b&gt;From:&lt;/b&gt; </source>
        <translation type="unfinished"></translation>
    </message>
    <message>
        <location filename="../transactiondesc.cpp" line="93"/>
        <source>unknown</source>
        <translation type="unfinished"></translation>
    </message>
    <message>
        <location filename="../transactiondesc.cpp" line="94"/>
        <location filename="../transactiondesc.cpp" line="117"/>
        <location filename="../transactiondesc.cpp" line="176"/>
        <source>&lt;b&gt;To:&lt;/b&gt; </source>
        <translation type="unfinished"></translation>
    </message>
    <message>
        <location filename="../transactiondesc.cpp" line="97"/>
        <source> (yours, label: </source>
        <translation type="unfinished"></translation>
    </message>
    <message>
        <location filename="../transactiondesc.cpp" line="99"/>
        <source> (yours)</source>
        <translation type="unfinished"></translation>
    </message>
    <message>
        <location filename="../transactiondesc.cpp" line="134"/>
        <location filename="../transactiondesc.cpp" line="148"/>
        <location filename="../transactiondesc.cpp" line="193"/>
        <location filename="../transactiondesc.cpp" line="210"/>
        <source>&lt;b&gt;Credit:&lt;/b&gt; </source>
        <translation type="unfinished"></translation>
    </message>
    <message>
        <location filename="../transactiondesc.cpp" line="136"/>
        <source>(%1 matures in %2 more blocks)</source>
        <translation type="unfinished"></translation>
    </message>
    <message>
        <location filename="../transactiondesc.cpp" line="140"/>
        <source>(not accepted)</source>
        <translation type="unfinished"></translation>
    </message>
    <message>
        <location filename="../transactiondesc.cpp" line="184"/>
        <location filename="../transactiondesc.cpp" line="192"/>
        <location filename="../transactiondesc.cpp" line="207"/>
        <source>&lt;b&gt;Debit:&lt;/b&gt; </source>
        <translation type="unfinished"></translation>
    </message>
    <message>
        <location filename="../transactiondesc.cpp" line="198"/>
        <source>&lt;b&gt;Transaction fee:&lt;/b&gt; </source>
        <translation type="unfinished"></translation>
    </message>
    <message>
        <location filename="../transactiondesc.cpp" line="214"/>
        <source>&lt;b&gt;Net amount:&lt;/b&gt; </source>
        <translation type="unfinished"></translation>
    </message>
    <message>
        <location filename="../transactiondesc.cpp" line="220"/>
        <source>Message:</source>
        <translation type="unfinished"></translation>
    </message>
    <message>
        <location filename="../transactiondesc.cpp" line="222"/>
        <source>Comment:</source>
        <translation type="unfinished"></translation>
    </message>
    <message>
        <location filename="../transactiondesc.cpp" line="224"/>
        <source>Transaction ID:</source>
        <translation type="unfinished"></translation>
    </message>
    <message>
        <location filename="../transactiondesc.cpp" line="227"/>
        <source>Generated coins must wait 120 blocks before they can be spent.  When you generated this block, it was broadcast to the network to be added to the block chain.  If it fails to get into the chain, it will change to &quot;not accepted&quot; and not be spendable.  This may occasionally happen if another node generates a block within a few seconds of yours.</source>
        <translation type="unfinished"></translation>
    </message>
</context>
<context>
    <name>TransactionDescDialog</name>
    <message>
        <location filename="../forms/transactiondescdialog.ui" line="14"/>
        <source>Transaction details</source>
        <translation type="unfinished"></translation>
    </message>
    <message>
        <location filename="../forms/transactiondescdialog.ui" line="20"/>
        <source>This pane shows a detailed description of the transaction</source>
        <translation type="unfinished"></translation>
    </message>
</context>
<context>
    <name>TransactionTableModel</name>
    <message>
        <location filename="../transactiontablemodel.cpp" line="214"/>
        <source>Address</source>
        <translation>Адреса</translation>
    </message>
    <message>
        <location filename="../transactiontablemodel.cpp" line="214"/>
        <source>Date</source>
        <translation type="unfinished"></translation>
    </message>
    <message>
        <location filename="../transactiontablemodel.cpp" line="214"/>
        <source>Type</source>
        <translation type="unfinished"></translation>
    </message>
    <message>
        <location filename="../transactiontablemodel.cpp" line="214"/>
        <source>Amount</source>
        <translation type="unfinished"></translation>
    </message>
    <message numerus="yes">
        <location filename="../transactiontablemodel.cpp" line="277"/>
        <source>Open for %n block(s)</source>
        <translation type="unfinished">
            <numerusform></numerusform>
            <numerusform></numerusform>
            <numerusform></numerusform>
        </translation>
    </message>
    <message>
        <location filename="../transactiontablemodel.cpp" line="280"/>
        <source>Open until %1</source>
        <translation type="unfinished"></translation>
    </message>
    <message>
        <location filename="../transactiontablemodel.cpp" line="283"/>
        <source>Offline (%1 confirmations)</source>
        <translation type="unfinished"></translation>
    </message>
    <message>
        <location filename="../transactiontablemodel.cpp" line="286"/>
        <source>Unconfirmed (%1 of %2 confirmations)</source>
        <translation type="unfinished"></translation>
    </message>
    <message>
        <location filename="../transactiontablemodel.cpp" line="289"/>
        <source>Confirmed (%1 confirmations)</source>
        <translation type="unfinished"></translation>
    </message>
    <message numerus="yes">
        <location filename="../transactiontablemodel.cpp" line="297"/>
        <source>Mined balance will be available in %n more blocks</source>
        <translation type="unfinished">
            <numerusform></numerusform>
            <numerusform></numerusform>
            <numerusform></numerusform>
        </translation>
    </message>
    <message>
        <location filename="../transactiontablemodel.cpp" line="303"/>
        <source>This block was not received by any other nodes and will probably not be accepted!</source>
        <translation type="unfinished"></translation>
    </message>
    <message>
        <location filename="../transactiontablemodel.cpp" line="306"/>
        <source>Generated but not accepted</source>
        <translation type="unfinished"></translation>
    </message>
    <message>
        <location filename="../transactiontablemodel.cpp" line="349"/>
        <source>Received with</source>
        <translation type="unfinished"></translation>
    </message>
    <message>
        <location filename="../transactiontablemodel.cpp" line="351"/>
        <source>Received from</source>
        <translation type="unfinished"></translation>
    </message>
    <message>
        <location filename="../transactiontablemodel.cpp" line="354"/>
        <source>Sent to</source>
        <translation type="unfinished"></translation>
    </message>
    <message>
        <location filename="../transactiontablemodel.cpp" line="356"/>
        <source>Payment to yourself</source>
        <translation type="unfinished"></translation>
    </message>
    <message>
        <location filename="../transactiontablemodel.cpp" line="358"/>
        <source>Mined</source>
        <translation type="unfinished"></translation>
    </message>
    <message>
        <location filename="../transactiontablemodel.cpp" line="396"/>
        <source>(n/a)</source>
        <translation type="unfinished"></translation>
    </message>
    <message>
        <location filename="../transactiontablemodel.cpp" line="595"/>
        <source>Transaction status. Hover over this field to show number of confirmations.</source>
        <translation type="unfinished"></translation>
    </message>
    <message>
        <location filename="../transactiontablemodel.cpp" line="597"/>
        <source>Date and time that the transaction was received.</source>
        <translation type="unfinished"></translation>
    </message>
    <message>
        <location filename="../transactiontablemodel.cpp" line="599"/>
        <source>Type of transaction.</source>
        <translation type="unfinished"></translation>
    </message>
    <message>
        <location filename="../transactiontablemodel.cpp" line="601"/>
        <source>Destination address of transaction.</source>
        <translation type="unfinished"></translation>
    </message>
    <message>
        <location filename="../transactiontablemodel.cpp" line="603"/>
        <source>Amount removed from or added to balance.</source>
        <translation type="unfinished"></translation>
    </message>
</context>
<context>
    <name>TransactionView</name>
    <message>
        <location filename="../transactionview.cpp" line="289"/>
        <source>Could not write to file %1.</source>
        <translation>Није могуће писати у фајл %1.</translation>
    </message>
    <message>
        <location filename="../transactionview.cpp" line="271"/>
        <source>Comma separated file (*.csv)</source>
        <translation>Зарезом одвојене вредности (*.csv)</translation>
    </message>
    <message>
        <location filename="../transactionview.cpp" line="55"/>
        <location filename="../transactionview.cpp" line="71"/>
        <source>All</source>
        <translation type="unfinished"></translation>
    </message>
    <message>
        <location filename="../transactionview.cpp" line="56"/>
        <source>Today</source>
        <translation type="unfinished"></translation>
    </message>
    <message>
        <location filename="../transactionview.cpp" line="57"/>
        <source>This week</source>
        <translation type="unfinished"></translation>
    </message>
    <message>
        <location filename="../transactionview.cpp" line="58"/>
        <source>This month</source>
        <translation type="unfinished"></translation>
    </message>
    <message>
        <location filename="../transactionview.cpp" line="59"/>
        <source>Last month</source>
        <translation type="unfinished"></translation>
    </message>
    <message>
        <location filename="../transactionview.cpp" line="60"/>
        <source>This year</source>
        <translation type="unfinished"></translation>
    </message>
    <message>
        <location filename="../transactionview.cpp" line="61"/>
        <source>Range...</source>
        <translation type="unfinished"></translation>
    </message>
    <message>
        <location filename="../transactionview.cpp" line="72"/>
        <source>Received with</source>
        <translation type="unfinished"></translation>
    </message>
    <message>
        <location filename="../transactionview.cpp" line="74"/>
        <source>Sent to</source>
        <translation type="unfinished"></translation>
    </message>
    <message>
        <location filename="../transactionview.cpp" line="76"/>
        <source>To yourself</source>
        <translation type="unfinished"></translation>
    </message>
    <message>
        <location filename="../transactionview.cpp" line="77"/>
        <source>Mined</source>
        <translation type="unfinished"></translation>
    </message>
    <message>
        <location filename="../transactionview.cpp" line="78"/>
        <source>Other</source>
        <translation type="unfinished"></translation>
    </message>
    <message>
        <location filename="../transactionview.cpp" line="84"/>
        <source>Enter address or label to search</source>
        <translation type="unfinished"></translation>
    </message>
    <message>
        <location filename="../transactionview.cpp" line="90"/>
        <source>Min amount</source>
        <translation type="unfinished"></translation>
    </message>
    <message>
        <location filename="../transactionview.cpp" line="124"/>
        <source>Copy address</source>
        <translation type="unfinished"></translation>
    </message>
    <message>
        <location filename="../transactionview.cpp" line="125"/>
        <source>Copy label</source>
        <translation type="unfinished"></translation>
    </message>
    <message>
        <location filename="../transactionview.cpp" line="126"/>
        <source>Copy amount</source>
        <translation type="unfinished"></translation>
    </message>
    <message>
        <location filename="../transactionview.cpp" line="127"/>
        <source>Edit label</source>
        <translation type="unfinished"></translation>
    </message>
    <message>
        <location filename="../transactionview.cpp" line="128"/>
        <source>Show details...</source>
        <translation type="unfinished"></translation>
    </message>
    <message>
        <location filename="../transactionview.cpp" line="270"/>
        <source>Export Transaction Data</source>
        <translation type="unfinished"></translation>
    </message>
    <message>
        <location filename="../transactionview.cpp" line="279"/>
        <source>Confirmed</source>
        <translation type="unfinished"></translation>
    </message>
    <message>
        <location filename="../transactionview.cpp" line="280"/>
        <source>Date</source>
        <translation type="unfinished"></translation>
    </message>
    <message>
        <location filename="../transactionview.cpp" line="281"/>
        <source>Type</source>
        <translation type="unfinished"></translation>
    </message>
    <message>
        <location filename="../transactionview.cpp" line="282"/>
        <source>Label</source>
        <translation>Етикета</translation>
    </message>
    <message>
        <location filename="../transactionview.cpp" line="283"/>
        <source>Address</source>
        <translation>Адреса</translation>
    </message>
    <message>
        <location filename="../transactionview.cpp" line="284"/>
        <source>Amount</source>
        <translation type="unfinished"></translation>
    </message>
    <message>
        <location filename="../transactionview.cpp" line="285"/>
        <source>ID</source>
        <translation type="unfinished"></translation>
    </message>
    <message>
        <location filename="../transactionview.cpp" line="289"/>
        <source>Error exporting</source>
        <translation>Грешка током извоза</translation>
    </message>
    <message>
        <location filename="../transactionview.cpp" line="384"/>
        <source>Range:</source>
        <translation type="unfinished"></translation>
    </message>
    <message>
        <location filename="../transactionview.cpp" line="392"/>
        <source>to</source>
        <translation type="unfinished"></translation>
    </message>
</context>
<context>
    <name>WalletModel</name>
    <message>
        <location filename="../walletmodel.cpp" line="142"/>
        <source>Sending...</source>
        <translation>Слање у току...</translation>
    </message>
</context>
<context>
    <name>bitcoin-core</name>
    <message>
        <location filename="../bitcoinstrings.cpp" line="117"/>
        <source>Loading wallet...</source>
        <translation>Новчаник се учитава...</translation>
    </message>
    <message>
        <location filename="../bitcoinstrings.cpp" line="13"/>
        <source>Sending...</source>
        <translation>Слање у току...</translation>
    </message>
    <message>
        <location filename="../bitcoinstrings.cpp" line="8"/>
        <source>Error: Wallet locked, unable to create transaction  </source>
        <translation type="unfinished"></translation>
    </message>
    <message>
        <location filename="../bitcoinstrings.cpp" line="9"/>
        <source>Error: This transaction requires a transaction fee of at least %s because of its amount, complexity, or use of recently received funds  </source>
        <translation type="unfinished"></translation>
    </message>
    <message>
        <location filename="../bitcoinstrings.cpp" line="12"/>
        <source>Error: Transaction creation failed  </source>
        <translation type="unfinished"></translation>
    </message>
    <message>
        <location filename="../bitcoinstrings.cpp" line="14"/>
        <source>Error: The transaction was rejected.  This might happen if some of the coins in your wallet were already spent, such as if you used a copy of wallet.dat and coins were spent in the copy but not marked as spent here.</source>
        <translation type="unfinished"></translation>
    </message>
    <message>
        <location filename="../bitcoinstrings.cpp" line="18"/>
        <source>Invalid amount</source>
        <translation type="unfinished"></translation>
    </message>
    <message>
        <location filename="../bitcoinstrings.cpp" line="19"/>
        <source>Insufficient funds</source>
        <translation type="unfinished"></translation>
    </message>
    <message>
        <location filename="../bitcoinstrings.cpp" line="20"/>
        <source>Warning: Disk space is low</source>
        <translation type="unfinished"></translation>
    </message>
    <message>
        <location filename="../bitcoinstrings.cpp" line="21"/>
        <source>To use the %s option</source>
        <translation type="unfinished"></translation>
    </message>
    <message>
        <location filename="../bitcoinstrings.cpp" line="22"/>
        <source>%s, you must set a rpcpassword in the configuration file:
 %s
It is recommended you use the following random password:
rpcuser=bitcoinrpc
rpcpassword=%s
(you do not need to remember this password)
If the file does not exist, create it with owner-readable-only file permissions.
</source>
        <translation type="unfinished"></translation>
    </message>
    <message>
        <location filename="../bitcoinstrings.cpp" line="31"/>
        <source>Error</source>
        <translation type="unfinished"></translation>
    </message>
    <message>
        <location filename="../bitcoinstrings.cpp" line="32"/>
        <source>An error occurred while setting up the RPC port %i for listening: %s</source>
        <translation type="unfinished"></translation>
    </message>
    <message>
        <location filename="../bitcoinstrings.cpp" line="33"/>
        <source>You must set rpcpassword=&lt;password&gt; in the configuration file:
%s
If the file does not exist, create it with owner-readable-only file permissions.</source>
        <translation type="unfinished"></translation>
    </message>
    <message>
        <location filename="../bitcoinstrings.cpp" line="38"/>
        <source>Warning: Please check that your computer&apos;s date and time are correct.  If your clock is wrong Bitcoin will not work properly.</source>
        <translation type="unfinished"></translation>
    </message>
    <message>
        <location filename="../bitcoinstrings.cpp" line="41"/>
        <source>Bitcoin version</source>
        <translation>Bitcoin верзија</translation>
    </message>
    <message>
        <location filename="../bitcoinstrings.cpp" line="42"/>
        <source>Usage:</source>
        <translation type="unfinished"></translation>
    </message>
    <message>
        <location filename="../bitcoinstrings.cpp" line="43"/>
        <source>Send command to -server or bitcoind</source>
        <translation type="unfinished"></translation>
    </message>
    <message>
        <location filename="../bitcoinstrings.cpp" line="44"/>
        <source>List commands</source>
        <translation type="unfinished"></translation>
    </message>
    <message>
        <location filename="../bitcoinstrings.cpp" line="45"/>
        <source>Get help for a command</source>
        <translation type="unfinished"></translation>
    </message>
    <message>
        <location filename="../bitcoinstrings.cpp" line="46"/>
        <source>Options:</source>
        <translation>Поставке</translation>
    </message>
    <message>
        <location filename="../bitcoinstrings.cpp" line="47"/>
        <source>Specify configuration file (default: bitcoin.conf)</source>
        <translation type="unfinished"></translation>
    </message>
    <message>
        <location filename="../bitcoinstrings.cpp" line="48"/>
        <source>Specify pid file (default: bitcoind.pid)</source>
        <translation type="unfinished"></translation>
    </message>
    <message>
        <location filename="../bitcoinstrings.cpp" line="49"/>
        <source>Generate coins</source>
        <translation type="unfinished"></translation>
    </message>
    <message>
        <location filename="../bitcoinstrings.cpp" line="50"/>
        <source>Don&apos;t generate coins</source>
        <translation type="unfinished"></translation>
    </message>
    <message>
        <location filename="../bitcoinstrings.cpp" line="51"/>
        <source>Start minimized</source>
        <translation type="unfinished"></translation>
    </message>
    <message>
        <location filename="../bitcoinstrings.cpp" line="52"/>
        <source>Show splash screen on startup (default: 1)</source>
        <translation type="unfinished"></translation>
    </message>
    <message>
        <location filename="../bitcoinstrings.cpp" line="53"/>
        <source>Specify data directory</source>
        <translation type="unfinished"></translation>
    </message>
    <message>
        <location filename="../bitcoinstrings.cpp" line="54"/>
        <source>Set database cache size in megabytes (default: 25)</source>
        <translation type="unfinished"></translation>
    </message>
    <message>
        <location filename="../bitcoinstrings.cpp" line="55"/>
        <source>Set database disk log size in megabytes (default: 100)</source>
        <translation type="unfinished"></translation>
    </message>
    <message>
        <location filename="../bitcoinstrings.cpp" line="56"/>
        <source>Specify connection timeout (in milliseconds)</source>
        <translation type="unfinished"></translation>
    </message>
    <message>
        <location filename="../bitcoinstrings.cpp" line="57"/>
        <source>Connect through socks4 proxy</source>
        <translation type="unfinished"></translation>
    </message>
    <message>
        <location filename="../bitcoinstrings.cpp" line="58"/>
        <source>Allow DNS lookups for addnode and connect</source>
        <translation type="unfinished"></translation>
    </message>
    <message>
        <location filename="../bitcoinstrings.cpp" line="59"/>
        <source>Listen for connections on &lt;port&gt; (default: 8333 or testnet: 18333)</source>
        <translation type="unfinished"></translation>
    </message>
    <message>
        <location filename="../bitcoinstrings.cpp" line="60"/>
        <source>Maintain at most &lt;n&gt; connections to peers (default: 125)</source>
        <translation type="unfinished"></translation>
    </message>
    <message>
        <location filename="../bitcoinstrings.cpp" line="61"/>
        <source>Add a node to connect to and attempt to keep the connection open</source>
        <translation type="unfinished"></translation>
    </message>
    <message>
        <location filename="../bitcoinstrings.cpp" line="62"/>
        <source>Connect only to the specified node</source>
        <translation type="unfinished"></translation>
    </message>
    <message>
        <location filename="../bitcoinstrings.cpp" line="63"/>
        <source>Find peers using internet relay chat (default: 0)</source>
        <translation type="unfinished"></translation>
    </message>
    <message>
        <location filename="../bitcoinstrings.cpp" line="64"/>
        <source>Accept connections from outside (default: 1)</source>
        <translation type="unfinished"></translation>
    </message>
    <message>
        <location filename="../bitcoinstrings.cpp" line="65"/>
        <source>Set language, for example &quot;de_DE&quot; (default: system locale)</source>
        <translation type="unfinished"></translation>
    </message>
    <message>
        <location filename="../bitcoinstrings.cpp" line="66"/>
        <source>Find peers using DNS lookup (default: 1)</source>
        <translation type="unfinished"></translation>
    </message>
    <message>
        <location filename="../bitcoinstrings.cpp" line="67"/>
        <source>Threshold for disconnecting misbehaving peers (default: 100)</source>
        <translation type="unfinished"></translation>
    </message>
    <message>
        <location filename="../bitcoinstrings.cpp" line="68"/>
        <source>Number of seconds to keep misbehaving peers from reconnecting (default: 86400)</source>
        <translation type="unfinished"></translation>
    </message>
    <message>
        <location filename="../bitcoinstrings.cpp" line="71"/>
        <source>Maximum per-connection receive buffer, &lt;n&gt;*1000 bytes (default: 10000)</source>
        <translation type="unfinished"></translation>
    </message>
    <message>
        <location filename="../bitcoinstrings.cpp" line="72"/>
        <source>Maximum per-connection send buffer, &lt;n&gt;*1000 bytes (default: 10000)</source>
        <translation type="unfinished"></translation>
    </message>
    <message>
        <location filename="../bitcoinstrings.cpp" line="73"/>
        <source>Use Universal Plug and Play to map the listening port (default: 1)</source>
        <translation type="unfinished"></translation>
    </message>
    <message>
        <location filename="../bitcoinstrings.cpp" line="74"/>
        <source>Use Universal Plug and Play to map the listening port (default: 0)</source>
        <translation type="unfinished"></translation>
    </message>
    <message>
        <location filename="../bitcoinstrings.cpp" line="75"/>
        <source>Detach block and address databases. Increases shutdown time (default: 0)</source>
        <translation type="unfinished"></translation>
    </message>
    <message>
        <location filename="../bitcoinstrings.cpp" line="77"/>
        <source>Fee per KB to add to transactions you send</source>
        <translation type="unfinished"></translation>
    </message>
    <message>
        <location filename="../bitcoinstrings.cpp" line="78"/>
        <source>Accept command line and JSON-RPC commands</source>
        <translation type="unfinished"></translation>
    </message>
    <message>
        <location filename="../bitcoinstrings.cpp" line="79"/>
        <source>Run in the background as a daemon and accept commands</source>
        <translation type="unfinished"></translation>
    </message>
    <message>
        <location filename="../bitcoinstrings.cpp" line="80"/>
        <source>Use the test network</source>
        <translation type="unfinished"></translation>
    </message>
    <message>
        <location filename="../bitcoinstrings.cpp" line="81"/>
        <source>Output extra debugging information</source>
        <translation type="unfinished"></translation>
    </message>
    <message>
        <location filename="../bitcoinstrings.cpp" line="82"/>
        <source>Prepend debug output with timestamp</source>
        <translation type="unfinished"></translation>
    </message>
    <message>
        <location filename="../bitcoinstrings.cpp" line="83"/>
        <source>Send trace/debug info to console instead of debug.log file</source>
        <translation type="unfinished"></translation>
    </message>
    <message>
        <location filename="../bitcoinstrings.cpp" line="84"/>
        <source>Send trace/debug info to debugger</source>
        <translation type="unfinished"></translation>
    </message>
    <message>
        <location filename="../bitcoinstrings.cpp" line="85"/>
        <source>Username for JSON-RPC connections</source>
        <translation type="unfinished"></translation>
    </message>
    <message>
        <location filename="../bitcoinstrings.cpp" line="86"/>
        <source>Password for JSON-RPC connections</source>
        <translation type="unfinished"></translation>
    </message>
    <message>
        <location filename="../bitcoinstrings.cpp" line="87"/>
        <source>Listen for JSON-RPC connections on &lt;port&gt; (default: 8332)</source>
        <translation type="unfinished"></translation>
    </message>
    <message>
        <location filename="../bitcoinstrings.cpp" line="88"/>
        <source>Allow JSON-RPC connections from specified IP address</source>
        <translation type="unfinished"></translation>
    </message>
    <message>
        <location filename="../bitcoinstrings.cpp" line="89"/>
        <source>Send commands to node running on &lt;ip&gt; (default: 127.0.0.1)</source>
        <translation type="unfinished"></translation>
    </message>
    <message>
        <location filename="../bitcoinstrings.cpp" line="90"/>
        <source>Execute command when the best block changes (%s in cmd is replaced by block hash)</source>
        <translation type="unfinished"></translation>
    </message>
    <message>
        <location filename="../bitcoinstrings.cpp" line="93"/>
        <source>Upgrade wallet to latest format</source>
        <translation type="unfinished"></translation>
    </message>
    <message>
        <location filename="../bitcoinstrings.cpp" line="94"/>
        <source>Set key pool size to &lt;n&gt; (default: 100)</source>
        <translation type="unfinished"></translation>
    </message>
    <message>
        <location filename="../bitcoinstrings.cpp" line="95"/>
        <source>Rescan the block chain for missing wallet transactions</source>
        <translation type="unfinished"></translation>
    </message>
    <message>
        <location filename="../bitcoinstrings.cpp" line="96"/>
        <source>How many blocks to check at startup (default: 2500, 0 = all)</source>
        <translation type="unfinished"></translation>
    </message>
    <message>
        <location filename="../bitcoinstrings.cpp" line="97"/>
        <source>How thorough the block verification is (0-6, default: 1)</source>
        <translation type="unfinished"></translation>
    </message>
    <message>
        <location filename="../bitcoinstrings.cpp" line="98"/>
        <source>
SSL options: (see the Bitcoin Wiki for SSL setup instructions)</source>
        <translation type="unfinished"></translation>
    </message>
    <message>
        <location filename="../bitcoinstrings.cpp" line="101"/>
        <source>Use OpenSSL (https) for JSON-RPC connections</source>
        <translation type="unfinished"></translation>
    </message>
    <message>
        <location filename="../bitcoinstrings.cpp" line="102"/>
        <source>Server certificate file (default: server.cert)</source>
        <translation type="unfinished"></translation>
    </message>
    <message>
        <location filename="../bitcoinstrings.cpp" line="103"/>
        <source>Server private key (default: server.pem)</source>
        <translation type="unfinished"></translation>
    </message>
    <message>
        <location filename="../bitcoinstrings.cpp" line="104"/>
        <source>Acceptable ciphers (default: TLSv1+HIGH:!SSLv2:!aNULL:!eNULL:!AH:!3DES:@STRENGTH)</source>
        <translation type="unfinished"></translation>
    </message>
    <message>
        <location filename="../bitcoinstrings.cpp" line="107"/>
        <source>This help message</source>
        <translation type="unfinished"></translation>
    </message>
    <message>
        <location filename="../bitcoinstrings.cpp" line="108"/>
        <source>Usage</source>
        <translation type="unfinished"></translation>
    </message>
    <message>
        <location filename="../bitcoinstrings.cpp" line="109"/>
        <source>Cannot obtain a lock on data directory %s.  Bitcoin is probably already running.</source>
        <translation type="unfinished"></translation>
    </message>
    <message>
        <location filename="../bitcoinstrings.cpp" line="112"/>
        <source>Bitcoin</source>
        <translation type="unfinished"></translation>
    </message>
    <message>
        <location filename="../bitcoinstrings.cpp" line="113"/>
        <source>Loading addresses...</source>
        <translation type="unfinished"></translation>
    </message>
    <message>
        <location filename="../bitcoinstrings.cpp" line="114"/>
        <source>Error loading addr.dat</source>
        <translation type="unfinished"></translation>
    </message>
    <message>
        <location filename="../bitcoinstrings.cpp" line="115"/>
        <source>Loading block index...</source>
        <translation type="unfinished"></translation>
    </message>
    <message>
        <location filename="../bitcoinstrings.cpp" line="116"/>
        <source>Error loading blkindex.dat</source>
        <translation type="unfinished"></translation>
    </message>
    <message>
        <location filename="../bitcoinstrings.cpp" line="118"/>
        <source>Error loading wallet.dat: Wallet corrupted</source>
        <translation type="unfinished"></translation>
    </message>
    <message>
        <location filename="../bitcoinstrings.cpp" line="119"/>
        <source>Error loading wallet.dat: Wallet requires newer version of Bitcoin</source>
        <translation type="unfinished"></translation>
    </message>
    <message>
        <location filename="../bitcoinstrings.cpp" line="120"/>
        <source>Wallet needed to be rewritten: restart Bitcoin to complete</source>
        <translation type="unfinished"></translation>
    </message>
    <message>
        <location filename="../bitcoinstrings.cpp" line="121"/>
        <source>Error loading wallet.dat</source>
        <translation type="unfinished"></translation>
    </message>
    <message>
        <location filename="../bitcoinstrings.cpp" line="122"/>
        <source>Cannot downgrade wallet</source>
        <translation type="unfinished"></translation>
    </message>
    <message>
        <location filename="../bitcoinstrings.cpp" line="123"/>
        <source>Cannot initialize keypool</source>
        <translation type="unfinished"></translation>
    </message>
    <message>
        <location filename="../bitcoinstrings.cpp" line="124"/>
        <source>Cannot write default address</source>
        <translation type="unfinished"></translation>
    </message>
    <message>
        <location filename="../bitcoinstrings.cpp" line="125"/>
        <source>Rescanning...</source>
        <translation type="unfinished"></translation>
    </message>
    <message>
        <location filename="../bitcoinstrings.cpp" line="126"/>
        <source>Done loading</source>
        <translation type="unfinished"></translation>
    </message>
    <message>
        <location filename="../bitcoinstrings.cpp" line="127"/>
        <source>Invalid -proxy address</source>
        <translation type="unfinished"></translation>
    </message>
    <message>
        <location filename="../bitcoinstrings.cpp" line="128"/>
        <source>Invalid amount for -paytxfee=&lt;amount&gt;</source>
        <translation type="unfinished"></translation>
    </message>
    <message>
        <location filename="../bitcoinstrings.cpp" line="129"/>
        <source>Warning: -paytxfee is set very high.  This is the transaction fee you will pay if you send a transaction.</source>
        <translation type="unfinished"></translation>
    </message>
    <message>
        <location filename="../bitcoinstrings.cpp" line="132"/>
        <source>Error: CreateThread(StartNode) failed</source>
        <translation type="unfinished"></translation>
    </message>
    <message>
        <location filename="../bitcoinstrings.cpp" line="133"/>
        <source>Unable to bind to port %d on this computer.  Bitcoin is probably already running.</source>
        <translation type="unfinished"></translation>
    </message>
</context>
</TS><|MERGE_RESOLUTION|>--- conflicted
+++ resolved
@@ -410,7 +410,7 @@
     <message>
         <location filename="../bitcoingui.cpp" line="519"/>
         <source>Downloaded %1 of %2 blocks of transaction history (%3% done).</source>
-        <translation type="unfinished">Преузето је %1 од укупно %2 блокова историјата трансакција (%3% done).</translation>
+        <translation>Преузето је %1 од укупно %2 блокова историјата трансакција (%3% done).</translation>
     </message>
     <message>
         <location filename="../bitcoingui.cpp" line="531"/>
@@ -454,15 +454,9 @@
         </translation>
     </message>
     <message>
-<<<<<<< HEAD
         <location filename="../bitcoingui.cpp" line="564"/>
         <source>Up to date</source>
         <translation>Ажурно</translation>
-=======
-        <location filename="../bitcoingui.cpp" line="806"/>
-        <source>Backup Wallet</source>
-        <translation>Backup новчаника</translation>
->>>>>>> be2e2845
     </message>
     <message>
         <location filename="../bitcoingui.cpp" line="569"/>
@@ -545,7 +539,6 @@
         <translation>Слање...</translation>
     </message>
     <message>
-<<<<<<< HEAD
         <location filename="../bitcoingui.cpp" line="667"/>
         <source>Date: %1
 Amount: %2
@@ -553,11 +546,6 @@
 Address: %4
 </source>
         <translation type="unfinished"></translation>
-=======
-        <location filename="../bitcoingui.cpp" line="245"/>
-        <source>Show information about Qt</source>
-        <translation>Прегледајте информације о Qt-у</translation>
->>>>>>> be2e2845
     </message>
     <message>
         <location filename="../bitcoingui.cpp" line="800"/>
@@ -591,7 +579,7 @@
     <message>
         <location filename="../bitcoingui.cpp" line="823"/>
         <source>Backup Wallet</source>
-        <translation type="unfinished">Backup новчаника</translation>
+        <translation>Backup новчаника</translation>
     </message>
     <message>
         <location filename="../bitcoingui.cpp" line="577"/>
@@ -630,7 +618,7 @@
     <message>
         <location filename="../bitcoingui.cpp" line="243"/>
         <source>Show information about Qt</source>
-        <translation type="unfinished">Прегледајте информације о Qt-у</translation>
+        <translation>Прегледајте информације о Qt-у</translation>
     </message>
     <message>
         <location filename="../bitcoingui.cpp" line="252"/>
