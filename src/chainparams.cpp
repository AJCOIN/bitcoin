--- conflicted
+++ resolved
@@ -307,13 +307,8 @@
         consensus.BIP34Hash = uint256();
         consensus.BIP65Height = 1351; // BIP65 activated on regtest (Used in rpc activation tests)
         consensus.BIP66Height = 1251; // BIP66 activated on regtest (Used in rpc activation tests)
-<<<<<<< HEAD
         consensus.BTGHeight = 3000;
         consensus.BTGPremineWindow = 10;
-=======
-        consensus.BTGHeight = 1210647; // 10/20/2017 12:00 UTC
-        consensus.BTGPremineWindow = 16000;
->>>>>>> acc983fc
         consensus.powLimit = uint256S("7fffffffffffffffffffffffffffffffffffffffffffffffffffffffffffffff");
         consensus.nPowAveragingWindow = 17;
         consensus.nPowMaxAdjustDown = 32; // 32% adjustment down
